--- conflicted
+++ resolved
@@ -32,15 +32,12 @@
                       help="Name of the dataset.")
   parser.add_argument("--out", required=1,
                       help="Folder to generate processed dataset in.")
-<<<<<<< HEAD
   parser.add_argument("--prediction-endpoint", type=str, required=1,
                       help="Name of measured endpoint to predict.")
   parser.add_argument("--threshold", type=float, default=None,
                       help="Used to turn real-valued data into binary.")
-=======
   parser.add_argument("--delimiter", default="\t",
                       help="Delimiter in csv file")
->>>>>>> cab666f3
   return parser.parse_args(input_args)
 
 def generate_directories(name, out):
@@ -177,11 +174,7 @@
     return data 
 
 def generate_targets(input_file, input_type, fields, field_types, out_pkl,
-<<<<<<< HEAD
-    out_sdf, prediction_endpoint, threshold):
-=======
-    out_sdf, delimiter):
->>>>>>> cab666f3
+    out_sdf, prediction_endpoint, threshold, delimiter):
   """Process input data file."""
   rows, mols, smiles = [], [], SmilesGenerator()
   for row_index, raw_row in enumerate(get_rows(input_file, input_type, delimiter)):
@@ -223,11 +216,8 @@
     raise ValueError("number of fields does not equal number of field types")
   out_pkl, out_sdf = generate_directories(args.name, args.out)
   generate_targets(args.input_file, args.input_type, args.fields,
-<<<<<<< HEAD
-      args.field_types, out_pkl, out_sdf, args.prediction_endpoint, args.threshold)
-=======
-      args.field_types, out_pkl, out_sdf, args.delimiter)
->>>>>>> cab666f3
+      args.field_types, out_pkl, out_sdf, args.prediction_endpoint,
+      args.threshold, args.delimiter)
   generate_fingerprints(args.name, args.out)
   generate_descriptors(args.name, args.out)
 
