from typing import Optional, Sequence

import numpy as np


class GraphData:
    """GraphData class

    This data class is almost same as `torch_geometric.data.Data
    <https://pytorch-geometric.readthedocs.io/en/latest/modules/data.html#torch_geometric.data.Data>`_.

    Attributes
    ----------
    node_features: np.ndarray
        Node feature matrix with shape [num_nodes, num_node_features]
    edge_index: np.ndarray, dtype int
        Graph connectivity in COO format with shape [2, num_edges]
    edge_features: np.ndarray, optional (default None)
        Edge feature matrix with shape [num_edges, num_edge_features]
    node_pos_features: np.ndarray, optional (default None)
        Node position matrix with shape [num_nodes, num_dimensions].
    num_nodes: int
        The number of nodes in the graph
    num_node_features: int
        The number of features per node in the graph
    num_edges: int
        The number of edges in the graph
    num_edges_features: int, optional (default None)
        The number of features per edge in the graph

    Examples
    --------
    >>> import numpy as np
    >>> node_features = np.random.rand(5, 10)
    >>> edge_index = np.array([[0, 1, 2, 3, 4], [1, 2, 3, 4, 0]], dtype=np.int64)
    >>> edge_features = np.random.rand(5, 5)
    >>> global_features = np.random.random(5)
    >>> graph = GraphData(node_features, edge_index, edge_features, z=global_features)
    >>> graph
    GraphData(node_features=[5, 10], edge_index=[2, 5], edge_features=[5, 5], z=[5])
    """

    def __init__(self,
                 node_features: np.ndarray,
                 edge_index: np.ndarray,
                 edge_features: Optional[np.ndarray] = None,
                 node_pos_features: Optional[np.ndarray] = None,
                 **kwargs):
        """
        Parameters
        ----------
        node_features: np.ndarray
            Node feature matrix with shape [num_nodes, num_node_features]
        edge_index: np.ndarray, dtype int
            Graph connectivity in COO format with shape [2, num_edges]
        edge_features: np.ndarray, optional (default None)
            Edge feature matrix with shape [num_edges, num_edge_features]
        node_pos_features: np.ndarray, optional (default None)
            Node position matrix with shape [num_nodes, num_dimensions].
        kwargs: optional
            Additional attributes and their values
        """
        # validate params
        if isinstance(node_features, np.ndarray) is False:
            raise ValueError('node_features must be np.ndarray.')

        if isinstance(edge_index, np.ndarray) is False:
            raise ValueError('edge_index must be np.ndarray.')
        elif issubclass(edge_index.dtype.type, np.integer) is False:
            raise ValueError('edge_index.dtype must contains integers.')
        elif edge_index.shape[0] != 2:
            raise ValueError('The shape of edge_index is [2, num_edges].')

        # np.max() method works only for a non-empty array, so size of the array should be non-zero
        elif (edge_index.size != 0) and (np.max(edge_index) >=
                                         len(node_features)):
            raise ValueError('edge_index contains the invalid node number.')

        if edge_features is not None:
            if isinstance(edge_features, np.ndarray) is False:
                raise ValueError('edge_features must be np.ndarray or None.')
            elif edge_index.shape[1] != edge_features.shape[0]:
                raise ValueError(
                    'The first dimension of edge_features must be the \
                          same as the second dimension of edge_index.'                                                                                                                                            )

        if node_pos_features is not None:
            if isinstance(node_pos_features, np.ndarray) is False:
                raise ValueError(
                    'node_pos_features must be np.ndarray or None.')
            elif node_pos_features.shape[0] != node_features.shape[0]:
                raise ValueError(
                    'The length of node_pos_features must be the same as the \
                          length of node_features.'                                                                                                      )

        self.node_features = node_features
        self.edge_index = edge_index
        self.edge_features = edge_features
        self.node_pos_features = node_pos_features
        self.kwargs = kwargs
        self.num_nodes, self.num_node_features = self.node_features.shape
        self.num_edges = edge_index.shape[1]
        if self.edge_features is not None:
            self.num_edge_features = self.edge_features.shape[1]

        for key, value in self.kwargs.items():
            setattr(self, key, value)

    def __repr__(self) -> str:
        """Returns a string containing the printable representation of the object"""
        cls = self.__class__.__name__
        node_features_str = str(list(self.node_features.shape))
        edge_index_str = str(list(self.edge_index.shape))
        if self.edge_features is not None:
            edge_features_str = str(list(self.edge_features.shape))
        else:
            edge_features_str = "None"

        out = "%s(node_features=%s, edge_index=%s, edge_features=%s" % (
            cls, node_features_str, edge_index_str, edge_features_str)
        # Adding shapes of kwargs
        for key, value in self.kwargs.items():
            if isinstance(value, np.ndarray):
                out += (', ' + key + '=' + str(list(value.shape)))
            elif isinstance(value, str):
                out += (', ' + key + '=' + value)
            elif isinstance(value, int) or isinstance(value, float):
                out += (', ' + key + '=' + str(value))
        out += ')'
        return out

    def to_pyg_graph(self):
        """Convert to PyTorch Geometric graph data instance

        Returns
        -------
        torch_geometric.data.Data
            Graph data for PyTorch Geometric

        Note
        ----
        This method requires PyTorch Geometric to be installed.
        """
        try:
            import torch
            from torch_geometric.data import Data
        except ModuleNotFoundError:
            raise ImportError(
                "This function requires PyTorch Geometric to be installed.")

        edge_features = self.edge_features
        if edge_features is not None:
            edge_features = torch.from_numpy(self.edge_features).float()
        node_pos_features = self.node_pos_features
        if node_pos_features is not None:
            node_pos_features = torch.from_numpy(self.node_pos_features).float()
        kwargs = {}
        for key, value in self.kwargs.items():
            kwargs[key] = torch.from_numpy(value).float()
        return Data(x=torch.from_numpy(self.node_features).float(),
                    edge_index=torch.from_numpy(self.edge_index).long(),
                    edge_attr=edge_features,
                    pos=node_pos_features,
                    **kwargs)

    def to_dgl_graph(self, self_loop: bool = False):
        """Convert to DGL graph data instance

        Returns
        -------
        dgl.DGLGraph
            Graph data for DGL
        self_loop: bool
            Whether to add self loops for the nodes, i.e. edges from nodes
            to themselves. Default to False.

        Note
        ----
        This method requires DGL to be installed.
        """
        try:
            import dgl
            import torch
        except ModuleNotFoundError:
            raise ImportError("This function requires DGL to be installed.")

        src = self.edge_index[0]
        dst = self.edge_index[1]

        g = dgl.graph(
            (torch.from_numpy(src).long(), torch.from_numpy(dst).long()),
            num_nodes=self.num_nodes)
        g.ndata['x'] = torch.from_numpy(self.node_features).float()

        if self.node_pos_features is not None:
            g.ndata['pos'] = torch.from_numpy(self.node_pos_features).float()

        if self.edge_features is not None:
            g.edata['edge_attr'] = torch.from_numpy(self.edge_features).float()

        if self_loop:
            # This assumes that the edge features for self loops are full-zero tensors
            # In the future we may want to support featurization for self loops
            g.add_edges(np.arange(self.num_nodes), np.arange(self.num_nodes))

        return g

    def numpy_to_torch(self, device: str = 'cpu'):
        """Convert numpy arrays to torch tensors. This may be useful when you are using PyTorch Geometric with GraphData objects.

        Parameters
        ----------
        device : str
            Device to store the tensors. Default to 'cpu'.

        Example
        -------
        >>> num_nodes, num_node_features = 5, 32
        >>> num_edges, num_edge_features = 6, 32
        >>> node_features = np.random.random_sample((num_nodes, num_node_features))
        >>> edge_features = np.random.random_sample((num_edges, num_edge_features))
        >>> edge_index = np.random.randint(0, num_nodes, (2, num_edges))
        >>> graph_data = GraphData(node_features, edge_index, edge_features)
        >>> graph_data = graph_data.numpy_to_torch()
        >>> print(type(graph_data.node_features))
        <class 'torch.Tensor'>
        """
        import copy

        import torch
        graph_copy = copy.deepcopy(self)

        graph_copy.node_features = torch.from_numpy(  # type: ignore
            self.node_features).float().to(device)
        graph_copy.edge_index = torch.from_numpy(  # type: ignore
            self.edge_index).long().to(device)
        if self.edge_features is not None:
            graph_copy.edge_features = torch.from_numpy(  # type: ignore
                self.edge_features).float().to(device)
        else:
            graph_copy.edge_features = None
        if self.node_pos_features is not None:
            graph_copy.node_pos_features = torch.from_numpy(  # type: ignore
                self.node_pos_features).float().to(device)
        else:
            graph_copy.node_pos_features = None

        graph_copy.kwargs = {}
        for key, value in self.kwargs.items():
            if isinstance(value, np.ndarray):
                value = torch.from_numpy(value).to(device)
                graph_copy.kwargs[key] = value
                setattr(graph_copy, key, value)

        return graph_copy

    def subgraph(self, nodes):
        """Returns a subgraph of `nodes` indicies.

        Parameters
        ----------
        nodes : list, iterable
            A list of node indices to be included in the subgraph.

        Returns
        -------
        subgraph_data : GraphData
            A new GraphData object containing the subgraph induced on `nodes`.
<<<<<<< HEAD
=======

        Example
        -------
        >>> import numpy as np
        >>> from deepchem.feat.graph_data import GraphData
        >>> node_features = np.random.rand(5, 10)
        >>> edge_index = np.array([[0, 1, 2, 3, 4], [1, 2, 3, 4, 0]], dtype=np.int64)
        >>> edge_features = np.random.rand(5, 3)
        >>> graph_data = GraphData(node_features, edge_index, edge_features)
        >>> nodes = [0, 2, 4]
        >>> subgraph_data, node_mapping = graph_data.subgraph(nodes)
>>>>>>> 223d8144
        """
        nodes = set(nodes)
        if not nodes.issubset(range(self.num_nodes)):
            raise ValueError("Some nodes are not in the original graph")

        # Create a mapping from the original node indices to the new node indices
        node_mapping = {
            old_idx: new_idx for new_idx, old_idx in enumerate(nodes)
        }

        # Filter and reindex node features
        subgraph_node_features = self.node_features[list(nodes)]

        # Filter and reindex edge indices and edge features
        subgraph_edge_indices = []
        subgraph_edge_features = []
        if self.edge_features is not None:
            for i in range(self.num_edges):
                src, dest = self.edge_index[:, i]
                if src in nodes and dest in nodes:
                    subgraph_edge_indices.append(
                        (node_mapping[src], node_mapping[dest]))
                    subgraph_edge_features.append(self.edge_features[i])

        subgraph_edge_index = np.array(subgraph_edge_indices, dtype=np.int64).T
        subgraph_edge_features = np.array(subgraph_edge_features)

        subgraph_data = GraphData(node_features=subgraph_node_features,
                                  edge_index=subgraph_edge_index,
                                  edge_features=subgraph_edge_features,
                                  **self.kwargs)

        return subgraph_data, node_mapping


class BatchGraphData(GraphData):
    """Batch GraphData class

    Attributes
    ----------
    node_features: np.ndarray
        Concatenated node feature matrix with shape [num_nodes, num_node_features].
        `num_nodes` is total number of nodes in the batch graph.
    edge_index: np.ndarray, dtype int
        Concatenated graph connectivity in COO format with shape [2, num_edges].
        `num_edges` is total number of edges in the batch graph.
    edge_features: np.ndarray, optional (default None)
        Concatenated edge feature matrix with shape [num_edges, num_edge_features].
        `num_edges` is total number of edges in the batch graph.
    node_pos_features: np.ndarray, optional (default None)
        Concatenated node position matrix with shape [num_nodes, num_dimensions].
        `num_nodes` is total number of edges in the batch graph.
    num_nodes: int
        The number of nodes in the batch graph.
    num_node_features: int
        The number of features per node in the graph.
    num_edges: int
        The number of edges in the batch graph.
    num_edges_features: int, optional (default None)
        The number of features per edge in the graph.
    graph_index: np.ndarray, dtype int
        This vector indicates which graph the node belongs with shape [num_nodes,].

    Examples
    --------
    >>> import numpy as np
    >>> from deepchem.feat.graph_data import GraphData
    >>> node_features_list = np.random.rand(2, 5, 10)
    >>> edge_index_list = np.array([
    ...    [[0, 1, 2, 3, 4], [1, 2, 3, 4, 0]],
    ...    [[0, 1, 2, 3, 4], [1, 2, 3, 4, 0]],
    ... ], dtype=int)
    >>> user_defined_attribute = np.array([0, 1])
    >>> graph_list = [GraphData(node_features, edge_index, attribute=user_defined_attribute)
    ...     for node_features, edge_index in zip(node_features_list, edge_index_list)]
    >>> batch_graph = BatchGraphData(graph_list=graph_list)
    """

    def __init__(self, graph_list: Sequence[GraphData]):
        """
        Parameters
        ----------
        graph_list: Sequence[GraphData]
            List of GraphData
        """
        # stack features
        batch_node_features = np.vstack(
            [graph.node_features for graph in graph_list])

        # before stacking edge_features or node_pos_features,
        # we should check whether these are None or not
        if graph_list[0].edge_features is not None:
            batch_edge_features: Optional[np.ndarray] = np.vstack(
                [graph.edge_features for graph in graph_list])  # type: ignore
        else:
            batch_edge_features = None

        if graph_list[0].node_pos_features is not None:
            batch_node_pos_features: Optional[np.ndarray] = np.vstack([
                graph.node_pos_features for graph in graph_list  # type: ignore
            ])

        else:
            batch_node_pos_features = None

        # create new edge index
        # number of nodes in each graph
        num_nodes_list = [graph.num_nodes for graph in graph_list]
        # cumulative number of nodes for each graph. This is necessary because the values in edge_index are node indices of all of the graphs in graph_list and so we need to offset the indices by the number of nodes in the previous graphs.
        cum_num_nodes_list = np.cumsum([0] + num_nodes_list)[:-1]
        # columns are the edge index, values are the node index
        batch_edge_index = np.hstack([
            graph.edge_index + cum_num_nodes
            for cum_num_nodes, graph in zip(cum_num_nodes_list, graph_list)
        ])

        # graph_index indicates which nodes belong to which graph
        graph_index = []
        for i, num_nodes in enumerate(num_nodes_list):
            graph_index.extend([i] * num_nodes)
        self.graph_index = np.array(graph_index)

        # Batch user defined attributes
        kwargs = {}
        user_defined_attribute_names = self._get_user_defined_attributes(
            graph_list[0])
        for name in user_defined_attribute_names:
            kwargs[name] = np.vstack(
                [getattr(graph, name) for graph in graph_list])

        super().__init__(node_features=batch_node_features,
                         edge_index=batch_edge_index,
                         edge_features=batch_edge_features,
                         node_pos_features=batch_node_pos_features,
                         **kwargs)

    def _get_user_defined_attributes(self, graph_data: GraphData):
        """A GraphData object can have user defined attributes but the attribute name of those
        are unknown since it can be arbitary. This method helps to find user defined attribute's
        name by making a list of known graph data attributes and finding other user defined
        attributes via `vars` method. The user defined attributes are attributes other than
        `node_features`, `edge_index`, `edge_features`, `node_pos_features`, `kwargs`, `num_nodes`,
        `num_node_features`, `num_edges`, `num_edge_features` as these are graph data attributes."""
        graph_data_attributes = [
            'node_features', 'edge_index', 'edge_features', 'node_pos_features',
            'kwargs', 'num_nodes', 'num_node_features', 'num_edges',
            'num_edge_features'
        ]
        user_defined_attribute_names = []
        for arg in vars(graph_data):
            if arg not in graph_data_attributes:
                user_defined_attribute_names.append(arg)
        return user_defined_attribute_names

    def numpy_to_torch(self, device: str = "cpu"):
        """
        Convert numpy arrays to torch tensors for BatchGraphData. BatchGraphData is very similar to GraphData, but it combines all graphs into a single graph object and it has an additional attribute `graph_index` which indicates which nodes belong to which graph.

        Parameters
        ----------
        device : str
            Device to store the tensors. Default to 'cpu'.

        Example
        -------
        >>> num_nodes, num_node_features = 5, 32
        >>> num_edges, num_edge_features = 6, 32
        >>> node_features = np.random.random_sample((num_nodes, num_node_features))
        >>> edge_features = np.random.random_sample((num_edges, num_edge_features))
        >>> edge_index = np.random.randint(0, num_nodes, (2, num_edges))
        >>> graph_data = GraphData(node_features, edge_index, edge_features)
        >>> node_features2 = np.random.random_sample((num_nodes, num_node_features))
        >>> edge_features2 = np.random.random_sample((num_edges, num_edge_features))
        >>> edge_index2 = np.random.randint(0, num_nodes, (2, num_edges))
        >>> graph_data2 = GraphData(node_features2, edge_index2, edge_features2)
        >>> batch_graph_data = BatchGraphData([graph_data, graph_data2])
        >>> batch_graph_data = batch_graph_data.numpy_to_torch()
        >>> print(type(batch_graph_data.node_features))
        <class 'torch.Tensor'>
        """
        import torch
        graph_copy = super().numpy_to_torch(device)

        graph_index = torch.from_numpy(
            self.graph_index).long().to(  # type: ignore
                device)
        graph_copy.graph_index = graph_index

        return graph_copy


def shortest_path_length(graph_data, source, cutoff=None):
    """Compute the shortest path lengths from source to all reachable nodes in a GraphData object.

    This function only works with undirected graphs.

    Parameters
    ----------
    graph_data : GraphData
        GraphData object containing the graph information

    source : int
       Starting node index for path

    cutoff : int, optional
        Depth to stop the search. Only paths of length <= cutoff are returned.

    Returns
    -------
    lengths : dict
        Dict of node index and shortest path length from source to that node.

    Examples
    --------
    >>> import numpy as np
    >>> node_features = np.random.rand(5, 10)
    >>> edge_index = np.array([[0, 1, 2, 3, 4], [1, 2, 3, 4, 0]], dtype=np.int64)
    >>> graph_data = GraphData(node_features, edge_index)
    >>> shortest_path_length(graph_data, 0)
    {0: 0, 1: 1, 2: 2, 3: 2, 4: 1}
    >>> shortest_path_length(graph_data, 0, cutoff=1)
    {0: 0, 1: 1, 4: 1}

    """
    if source >= graph_data.num_nodes:
        raise ValueError(f"Source {source} is not in graph_data")
    if cutoff is None:
        cutoff = float("inf")

    # Convert edge_index to adjacency list
    adj_list = [[] for _ in range(graph_data.num_nodes)]
    for i in range(graph_data.num_edges):
        src, dest = graph_data.edge_index[:, i]
        adj_list[src].append(dest)
        adj_list[dest].append(src)  # Assuming undirected graph

    # Breadth-first search
    visited = np.full(graph_data.num_nodes, False)
    distances = np.full(graph_data.num_nodes, np.inf)
    queue = [source]
    visited[source] = True
    distances[source] = 0

    while queue:
        node = queue.pop(0)
        for neighbor in adj_list[node]:
            if not visited[neighbor]:
                visited[neighbor] = True
                distances[neighbor] = distances[node] + 1
                if distances[neighbor] < cutoff:
                    queue.append(neighbor)

    return {i: int(d) for i, d in enumerate(distances) if d <= cutoff}<|MERGE_RESOLUTION|>--- conflicted
+++ resolved
@@ -266,8 +266,6 @@
         -------
         subgraph_data : GraphData
             A new GraphData object containing the subgraph induced on `nodes`.
-<<<<<<< HEAD
-=======
 
         Example
         -------
@@ -279,7 +277,6 @@
         >>> graph_data = GraphData(node_features, edge_index, edge_features)
         >>> nodes = [0, 2, 4]
         >>> subgraph_data, node_mapping = graph_data.subgraph(nodes)
->>>>>>> 223d8144
         """
         nodes = set(nodes)
         if not nodes.issubset(range(self.num_nodes)):
